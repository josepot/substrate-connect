--- conflicted
+++ resolved
@@ -35,16 +35,8 @@
     "@polkadot/api": "^6.3.1",
     "@polkadot/rpc-provider": "^6.3.1",
     "@substrate/connect-extension-protocol": "^0.3.0",
-<<<<<<< HEAD
     "@substrate/smoldot-light": "0.5.4",
-    "browserify-fs": "^1.0.0",
-    "eventemitter3": "^4.0.7",
-    "file-entry-cache": "^6.0.1",
-    "mkdirp": "^1.0.4"
-=======
-    "@substrate/smoldot-light": "0.5.0",
     "eventemitter3": "^4.0.7"
->>>>>>> d4c8ed2b
   },
   "devDependencies": {
     "@substrate/smoldot-test-utils": "^0.1.0",
