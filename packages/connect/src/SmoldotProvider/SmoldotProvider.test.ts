--- conflicted
+++ resolved
@@ -85,7 +85,6 @@
   });
 });
 
-<<<<<<< HEAD
 /** POTENTIAL ISSUE TEST 1 */
 // test('emits events when it connects / disconnects / reconnects', async () => {
 //   const healthResponses = [
@@ -113,33 +112,6 @@
 // });
 
 /** POTENTIAL ISSUE TEST 2 */
-=======
-test('emits events when it connects / disconnects / reconnects', async () => {
-  const healthResponses = [
-    { isSyncing: false, peerCount: 1, shouldHavePeers: true },
-    { isSyncing: false, peerCount: 0, shouldHavePeers: true },
-    { isSyncing: false, peerCount: 1, shouldHavePeers: true }
-  ];
-  const ms = mockSmoldot(respondWith([]), customHealthResponder(healthResponses));
-  const provider = new SmoldotProvider(EMPTY_CHAIN_SPEC, ms);
-
-  // we don't want the test to be slow
-  provider.healthPingerInterval = 1;
-  await provider.connect();
-
-  return new Promise<void>((resolve, reject) => {
-    provider.on('connected', () => {
-      const off = provider.on('disconnected', () => {
-        off(); // stop listening
-        provider.on('connected', () => {
-          provider.disconnect().then(() => resolve());
-        });
-      });
-    });
-  });
-});
-
->>>>>>> 1122b5a3
 test('emits connect and never emits disconnect for development chain', async () => {
   const ms = mockSmoldot(respondWith([]), devChainHealthResponder);
   const provider = new SmoldotProvider(EMPTY_CHAIN_SPEC, ms);
