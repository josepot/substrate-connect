/**
 * @jest-environment jsdom
 */
import { Detector } from './Detector';
import { ApiOptions } from '@polkadot/api/types';
import westend2 from './__mocks__/westend.json';

describe('Initialize Detector without extension', () => {
  let detect: Detector;

  test('Should connect with known chain "westend".', async () => {
    detect = new Detector('test-uapp');
    const api = await detect.connect('westend');
    expect(api).toBeTruthy();
    await detect.disconnect('westend');
<<<<<<< HEAD
  }, 15000);

  test('Should connect with known chain "polkadot".', async () => {
    detect = new Detector('test-uapp');
    const api = await detect.connect('polkadot');
    expect(api).toBeTruthy();
    await detect.disconnect('polkadot');
  }, 15000);

  test('Should connect with known chain westend, no chainSpecs and options', async () => {
    const chainName = 'westend';
    detect = new Detector('test-uapp');
    const options = {} as ApiOptions;
    const api = await detect.connect(chainName, undefined, options);
    expect(api).toBeTruthy();
    await detect.disconnect('westend');
  }, 15000);


  // DEACTIVATED for now due to chainSpecs - once Kusama specs are available this should be activated
=======
  }, 15000);

  test('Should connect with known chain "polkadot".', async () => {
    detect = new Detector('test-uapp');
    const api = await detect.connect('polkadot');
    expect(api).toBeTruthy();
    await detect.disconnect('polkadot');
  }, 15000);

  test('Should connect with known chain westend, no chainSpecs and options', async () => {
    const chainName = 'westend';
    detect = new Detector('test-uapp');
    const options = {} as ApiOptions;
    const api = await detect.connect(chainName, undefined, options);
    expect(api).toBeTruthy();
    await detect.disconnect('westend');
  }, 15000);

>>>>>>> 3350cdff
  test('Should connect with known chain "kusama".', async () => {
    detect = new Detector('test-uapp');
    const api = await detect.connect('kusama');
    expect(api).toBeTruthy();
    await detect.disconnect('kusama');
  }, 15000);

  test('Should connect with unknown chain westend2 and chainSpecs.', async () => {
    const chainSpec = JSON.stringify(westend2);
    const chainName = 'westend2';
    const detect = new Detector('test-uapp');
    const api = await detect.connect(chainName, chainSpec);
    expect(api).toBeTruthy();
    await detect.disconnect(chainName);
  }, 15000);

  test('Should NOT connect with unknown chain westend2 and without chainSpecs.', () => {
    const chainName = 'westend2';
    const detect = new Detector('test-uapp');
    void expect(detect.connect(chainName))
    .rejects
    .toThrow(`No known Chain was detected and no chainSpec was provided. Either give a known chain name ('polkadot', 'kusama', 'westend') or provide valid chainSpecs.`);
  }, 15000);
});<|MERGE_RESOLUTION|>--- conflicted
+++ resolved
@@ -13,7 +13,6 @@
     const api = await detect.connect('westend');
     expect(api).toBeTruthy();
     await detect.disconnect('westend');
-<<<<<<< HEAD
   }, 15000);
 
   test('Should connect with known chain "polkadot".', async () => {
@@ -32,28 +31,6 @@
     await detect.disconnect('westend');
   }, 15000);
 
-
-  // DEACTIVATED for now due to chainSpecs - once Kusama specs are available this should be activated
-=======
-  }, 15000);
-
-  test('Should connect with known chain "polkadot".', async () => {
-    detect = new Detector('test-uapp');
-    const api = await detect.connect('polkadot');
-    expect(api).toBeTruthy();
-    await detect.disconnect('polkadot');
-  }, 15000);
-
-  test('Should connect with known chain westend, no chainSpecs and options', async () => {
-    const chainName = 'westend';
-    detect = new Detector('test-uapp');
-    const options = {} as ApiOptions;
-    const api = await detect.connect(chainName, undefined, options);
-    expect(api).toBeTruthy();
-    await detect.disconnect('westend');
-  }, 15000);
-
->>>>>>> 3350cdff
   test('Should connect with known chain "kusama".', async () => {
     detect = new Detector('test-uapp');
     const api = await detect.connect('kusama');
