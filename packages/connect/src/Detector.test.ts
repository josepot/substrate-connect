--- conflicted
+++ resolved
@@ -8,38 +8,22 @@
 describe('Initialize Detector without extension', () => {
   let detect: Detector;
 
-<<<<<<< HEAD
+  const timeout = 15000;
+  const extTimeout = 35000;
+
   // test('Should connect with known chain "westend".', async () => {
   //   detect = new Detector('test-uapp');
   //   const api = await detect.connect('westend');
   //   expect(api).toBeTruthy();
   //   await detect.disconnect('westend');
-  // }, 15000);
+  // }, timeout);
 
   // test('Should connect with known chain "polkadot".', async () => {
   //   detect = new Detector('test-uapp');
   //   const api = await detect.connect('polkadot');
   //   expect(api).toBeTruthy();
   //   await detect.disconnect('polkadot');
-  // }, 15000);
-=======
-  const timeout = 15000;
-  const extTimeout = 35000;
-
-  test('Should connect with known chain "westend".', async () => {
-    detect = new Detector('test-uapp');
-    const api = await detect.connect('westend');
-    expect(api).toBeTruthy();
-    await detect.disconnect('westend');
-  }, timeout);
-
-  test('Should connect with known chain "polkadot".', async () => {
-    detect = new Detector('test-uapp');
-    const api = await detect.connect('polkadot');
-    expect(api).toBeTruthy();
-    await detect.disconnect('polkadot');
-  }, extTimeout);
->>>>>>> 1122b5a3
+  // }, extTimeout);
 
   test('Should connect with known chain westend, no chainSpecs and options', async () => {
     const chainName = 'westend';
@@ -50,21 +34,12 @@
     await detect.disconnect('westend');
   }, timeout);
 
-<<<<<<< HEAD
   // test('Should connect with known chain "kusama".', async () => {
   //   detect = new Detector('test-uapp');
   //   const api = await detect.connect('kusama');
   //   expect(api).toBeTruthy();
   //   await detect.disconnect('kusama');
-  // }, 15000);
-=======
-  test('Should connect with known chain "kusama".', async () => {
-    detect = new Detector('test-uapp');
-    const api = await detect.connect('kusama');
-    expect(api).toBeTruthy();
-    await detect.disconnect('kusama');
-  }, extTimeout);
->>>>>>> 1122b5a3
+  // }, extTimeout);
 
   test('Should connect with unknown chain westend2 and chainSpecs.', async () => {
     const chainSpec = JSON.stringify(westend2);
