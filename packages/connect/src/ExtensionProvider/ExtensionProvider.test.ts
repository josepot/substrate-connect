/**
 * @jest-environment jsdom
 */
<<<<<<< HEAD
/* eslint-disable @typescript-eslint/no-explicit-any */
=======
>>>>>>> 3350cdff
import {jest} from '@jest/globals'
 import { 
   ExtensionProvider, 
 } from './ExtensionProvider';
 import {
   MessageFromManager,
   ProviderMessage,
   ProviderMessageData,
   ExtensionMessageData,
   extension,
   provider
 } from '@substrate/connect-extension-protocol';
 
 const waitForMessageToBePosted = (): Promise<null> => {
   // window.postMessge is async so we must do a short setTimeout to yield to
   // the event loop
   return new Promise(resolve => setTimeout(resolve, 10, null));
 }
 
 describe('Unit tests', () => {
   let handler = jest.fn();
 
   let spyOnProviderListen: unknown;
   let spyOnProviderSend: unknown;
 
   beforeEach(() => {
     handler = jest.fn();
     extension.listen(handler);
     spyOnProviderListen = jest.spyOn(provider, 'listen');
     spyOnProviderSend = jest.spyOn(provider, 'send');
   });
 
   test('constructor sets properties', () => {
     const ep = new ExtensionProvider('test', 'kusama');
     expect(ep.name).toBe('test');
     expect(ep.chainName).toBe('kusama');
   });
 
   test('hasSubscriptions should always return true', () => {
     const ep = new ExtensionProvider('test', 'kusama');
     expect(ep.hasSubscriptions).toBe(true);
   });
 
   test('clone() should throw error', () => {
     const ep = new ExtensionProvider('test', 'kusama');
     expect(() => {
       ep.clone();
     }).toThrow('clone() is not supported.');
   });
 
   test('connect', async () => {
     const ep = new ExtensionProvider('test', 'test-chain');
     await ep.connect();
     const expectedMsg: ProviderMessageData = {
       appName: 'test',
       chainName: 'test-chain',
       action: 'connect',
       origin: 'extension-provider'
     }
     expect(spyOnProviderSend).toHaveBeenCalledTimes(1);
     expect(spyOnProviderSend).toHaveBeenCalledWith(expectedMsg);
     expect(spyOnProviderListen).toHaveBeenCalledTimes(1);
   });
 
 });
 
 describe('E2E tests', () => {
   let handler = jest.fn();
   beforeEach(() => {
     handler = jest.fn();
     extension.listen(handler);
   });
 
   afterEach(() => {
     window.removeEventListener('message', handler);
   });
 
   test('emits connected', async () => {
     const ep = new ExtensionProvider('test', 'test-chain');
     const emitted = jest.fn();
     ep.on('connected', emitted);
     await ep.connect();
     await waitForMessageToBePosted();
     expect(emitted).toHaveBeenCalledTimes(1);
   });
 
   test('disconnect sends disconnect message and emits disconnected', async () => {
     const ep = new ExtensionProvider('test', 'test-chain');
     const emitted = jest.fn();
     await ep.connect();
 
     ep.on('disconnected', emitted);
     await ep.disconnect();
     await waitForMessageToBePosted();
 
     const expectedMessage: ProviderMessageData = {
       appName: 'test',
       chainName: 'test-chain',
       action: 'disconnect',
       origin: 'extension-provider'
     };
     expect(handler).toHaveBeenCalledTimes(2);
     const { data } = handler.mock.calls[1][0] as ProviderMessage;
     expect(data).toEqual(expectedMessage);
     expect(ep.isConnected).toBe(false);
     expect(emitted).toHaveBeenCalledTimes(1);
   });
 
   test('disconnects and emits disconnected when it receives a disconnect message', async () => {
     const ep = new ExtensionProvider('test', 'test-chain');
     const emitted = jest.fn();
     await ep.connect();
 
     ep.on('disconnected', emitted);
     await waitForMessageToBePosted();
     extension.send({
       origin: 'content-script',
       disconnect: true
     });
     await waitForMessageToBePosted();
     expect(emitted).toHaveBeenCalled();
     expect(ep.isConnected).toBe(false);
   });
 
   test('emits error when it receives an error message', async () => {
     const ep = new ExtensionProvider('test', 'test-chain');
     await ep.connect();
     await waitForMessageToBePosted();
     const errorMessage: ExtensionMessageData = {
       origin: 'content-script',
       message: {
         type: 'error',
         payload: 'Boom!'
       }
     };
     const errorHandler = jest.fn();
     ep.on('error', errorHandler);
     window.postMessage(errorMessage, '*');
     await waitForMessageToBePosted();
 
     expect(errorHandler).toHaveBeenCalled();
     const error = errorHandler.mock.calls[0][0] as Error;
     const innerMessage = errorMessage.message as MessageFromManager;
     expect(error.message).toEqual(innerMessage.payload);
   });
 });
 <|MERGE_RESOLUTION|>--- conflicted
+++ resolved
@@ -1,10 +1,6 @@
 /**
  * @jest-environment jsdom
  */
-<<<<<<< HEAD
-/* eslint-disable @typescript-eslint/no-explicit-any */
-=======
->>>>>>> 3350cdff
 import {jest} from '@jest/globals'
  import { 
    ExtensionProvider, 
