/**
 * @jest-environment jsdom
 */
import {jest} from '@jest/globals'
<<<<<<< HEAD
 import { 
   ExtensionProvider, 
 } from './ExtensionProvider';
 import {
   MessageFromManager,
   ProviderMessage,
   ProviderMessageData,
   ExtensionMessageData,
   extension,
   provider
 } from '@substrate/connect-extension-protocol';
 
 const waitForMessageToBePosted = (): Promise<null> => {
   // window.postMessge is async so we must do a short setTimeout to yield to
   // the event loop
   return new Promise(resolve => setTimeout(resolve, 10, null));
 }
 
 describe('Unit tests', () => {
   let handler = jest.fn();
 
   let spyOnProviderListen: unknown;
   let spyOnProviderSend: unknown;
 
   beforeEach(() => {
     handler = jest.fn();
     extension.listen(handler);
     spyOnProviderListen = jest.spyOn(provider, 'listen');
     spyOnProviderSend = jest.spyOn(provider, 'send');
   });
 
   test('constructor sets properties', () => {
     const ep = new ExtensionProvider('test', 'kusama');
     expect(ep.name).toBe('test');
     expect(ep.chainName).toBe('kusama');
   });
 
   test('hasSubscriptions should always return true', () => {
     const ep = new ExtensionProvider('test', 'kusama');
     expect(ep.hasSubscriptions).toBe(true);
   });
 
   test('clone() should throw error', () => {
     const ep = new ExtensionProvider('test', 'kusama');
     expect(() => {
       ep.clone();
     }).toThrow('clone() is not supported.');
   });
 
   test('connect', async () => {
     const ep = new ExtensionProvider('test', 'test-chain');
     await ep.connect();
     const expectedMsg: ProviderMessageData = {
       appName: 'test',
       chainName: 'test-chain',
       action: 'connect',
       origin: 'extension-provider'
     }
     expect(spyOnProviderSend).toHaveBeenCalledTimes(1);
     expect(spyOnProviderSend).toHaveBeenCalledWith(expectedMsg);
     expect(spyOnProviderListen).toHaveBeenCalledTimes(1);
   });
 
 });
 
 describe('E2E tests', () => {
   let handler = jest.fn();
   beforeEach(() => {
     handler = jest.fn();
     extension.listen(handler);
   });
 
   afterEach(() => {
     window.removeEventListener('message', handler);
   });
 
   test('emits connected', async () => {
     const ep = new ExtensionProvider('test', 'test-chain');
     const emitted = jest.fn();
     ep.on('connected', emitted);
     await ep.connect();
     await waitForMessageToBePosted();
     expect(emitted).toHaveBeenCalledTimes(1);
   });
 
   test('disconnect sends disconnect message and emits disconnected', async () => {
     const ep = new ExtensionProvider('test', 'test-chain');
     const emitted = jest.fn();
     await ep.connect();
 
     ep.on('disconnected', emitted);
     await ep.disconnect();
     await waitForMessageToBePosted();
 
     const expectedMessage: ProviderMessageData = {
       appName: 'test',
       chainName: 'test-chain',
       action: 'disconnect',
       origin: 'extension-provider'
     };
     expect(handler).toHaveBeenCalledTimes(2);
     const { data } = handler.mock.calls[1][0] as ProviderMessage;
     expect(data).toEqual(expectedMessage);
     expect(ep.isConnected).toBe(false);
     expect(emitted).toHaveBeenCalledTimes(1);
   });
 
   test('disconnects and emits disconnected when it receives a disconnect message', async () => {
     const ep = new ExtensionProvider('test', 'test-chain');
     const emitted = jest.fn();
     await ep.connect();
 
     ep.on('disconnected', emitted);
     await waitForMessageToBePosted();
     extension.send({
       origin: 'content-script',
       disconnect: true
     });
     await waitForMessageToBePosted();
     expect(emitted).toHaveBeenCalled();
     expect(ep.isConnected).toBe(false);
   });
 
   test('emits error when it receives an error message', async () => {
     const ep = new ExtensionProvider('test', 'test-chain');
     await ep.connect();
     await waitForMessageToBePosted();
     const errorMessage: ExtensionMessageData = {
       origin: 'content-script',
       message: {
         type: 'error',
         payload: 'Boom!'
       }
     };
     const errorHandler = jest.fn();
     ep.on('error', errorHandler);
     window.postMessage(errorMessage, '*');
     await waitForMessageToBePosted();
 
     expect(errorHandler).toHaveBeenCalled();
     const error = errorHandler.mock.calls[0][0] as Error;
     const innerMessage = errorMessage.message as MessageFromManager;
     expect(error.message).toEqual(innerMessage.payload);
   });
 });
 
=======
import { 
  ExtensionProvider, 
} from './ExtensionProvider';
import {
  MessageFromManager,
  ProviderMessage,
  ProviderMessageData,
  ExtensionMessageData,
  extension
} from '@substrate/connect-extension-protocol';

const waitForMessageToBePosted = (): Promise<null> => {
  // window.postMessge is async so we must do a short setTimeout to yield to
  // the event loop
  return new Promise(resolve => setTimeout(resolve, 10, null));
}

let handler = jest.fn();
beforeEach(() => {
  handler = jest.fn();
  extension.listen(handler);
});

afterEach(() => {
  window.removeEventListener('message', handler);
});

test('constructor sets properties', () => {
  const ep = new ExtensionProvider('test', 'kusama');
  expect(ep.name).toBe('test');
  expect(ep.chainName).toBe('kusama');
});

test('connect sends connect message and emits connected', async () => {
  const ep = new ExtensionProvider('test', 'test-chain');
  const emitted = jest.fn();
  ep.on('connected', emitted);
  await ep.connect();
  await waitForMessageToBePosted();

  const expectedMessage: ProviderMessageData = {
    appName: 'test',
    chainName: 'test-chain',
    action: 'connect',
    origin: 'extension-provider'
  };
  expect(handler).toHaveBeenCalledTimes(1);
  const { data } = handler.mock.calls[0][0] as ProviderMessage;
  expect(data).toEqual(expectedMessage);
  expect(ep.isConnected).toBe(true);
  expect(emitted).toHaveBeenCalledTimes(1);
});

test('disconnect sends disconnect message and emits disconnected', async () => {
  const ep = new ExtensionProvider('test', 'test-chain');
  const emitted = jest.fn();
  await ep.connect();

  ep.on('disconnected', emitted);
  await ep.disconnect();
  await waitForMessageToBePosted();

  const expectedMessage: ProviderMessageData = {
    appName: 'test',
    chainName: 'test-chain',
    action: 'disconnect',
    origin: 'extension-provider'
  };
  expect(handler).toHaveBeenCalledTimes(2);
  const { data } = handler.mock.calls[1][0] as ProviderMessage;
  expect(data).toEqual(expectedMessage);
  expect(ep.isConnected).toBe(false);
  expect(emitted).toHaveBeenCalledTimes(1);
});

test('disconnects and emits disconnected when it receives a disconnect message', async () => {
  const ep = new ExtensionProvider('test', 'test-chain');
  const emitted = jest.fn();
  await ep.connect();

  ep.on('disconnected', emitted);
  await waitForMessageToBePosted();
  extension.send({
    origin: 'content-script',
    disconnect: true
  });
  await waitForMessageToBePosted();
  expect(emitted).toHaveBeenCalled();
  expect(ep.isConnected).toBe(false);
});

test('emits error when it receives an error message', async () => {
  const ep = new ExtensionProvider('test', 'test-chain');
  await ep.connect();
  await waitForMessageToBePosted();
  const errorMessage: ExtensionMessageData = {
    origin: 'content-script',
    message: {
      type: 'error',
      payload: 'Boom!'
    }
  };
  const errorHandler = jest.fn();
  ep.on('error', errorHandler);
  window.postMessage(errorMessage, '*');
  await waitForMessageToBePosted();

  expect(errorHandler).toHaveBeenCalled();
  const error = errorHandler.mock.calls[0][0] as Error;
  const innerMessage = errorMessage.message as MessageFromManager;
  expect(error.message).toEqual(innerMessage.payload);
});
>>>>>>> 62883a4d
<|MERGE_RESOLUTION|>--- conflicted
+++ resolved
@@ -2,154 +2,6 @@
  * @jest-environment jsdom
  */
 import {jest} from '@jest/globals'
-<<<<<<< HEAD
- import { 
-   ExtensionProvider, 
- } from './ExtensionProvider';
- import {
-   MessageFromManager,
-   ProviderMessage,
-   ProviderMessageData,
-   ExtensionMessageData,
-   extension,
-   provider
- } from '@substrate/connect-extension-protocol';
- 
- const waitForMessageToBePosted = (): Promise<null> => {
-   // window.postMessge is async so we must do a short setTimeout to yield to
-   // the event loop
-   return new Promise(resolve => setTimeout(resolve, 10, null));
- }
- 
- describe('Unit tests', () => {
-   let handler = jest.fn();
- 
-   let spyOnProviderListen: unknown;
-   let spyOnProviderSend: unknown;
- 
-   beforeEach(() => {
-     handler = jest.fn();
-     extension.listen(handler);
-     spyOnProviderListen = jest.spyOn(provider, 'listen');
-     spyOnProviderSend = jest.spyOn(provider, 'send');
-   });
- 
-   test('constructor sets properties', () => {
-     const ep = new ExtensionProvider('test', 'kusama');
-     expect(ep.name).toBe('test');
-     expect(ep.chainName).toBe('kusama');
-   });
- 
-   test('hasSubscriptions should always return true', () => {
-     const ep = new ExtensionProvider('test', 'kusama');
-     expect(ep.hasSubscriptions).toBe(true);
-   });
- 
-   test('clone() should throw error', () => {
-     const ep = new ExtensionProvider('test', 'kusama');
-     expect(() => {
-       ep.clone();
-     }).toThrow('clone() is not supported.');
-   });
- 
-   test('connect', async () => {
-     const ep = new ExtensionProvider('test', 'test-chain');
-     await ep.connect();
-     const expectedMsg: ProviderMessageData = {
-       appName: 'test',
-       chainName: 'test-chain',
-       action: 'connect',
-       origin: 'extension-provider'
-     }
-     expect(spyOnProviderSend).toHaveBeenCalledTimes(1);
-     expect(spyOnProviderSend).toHaveBeenCalledWith(expectedMsg);
-     expect(spyOnProviderListen).toHaveBeenCalledTimes(1);
-   });
- 
- });
- 
- describe('E2E tests', () => {
-   let handler = jest.fn();
-   beforeEach(() => {
-     handler = jest.fn();
-     extension.listen(handler);
-   });
- 
-   afterEach(() => {
-     window.removeEventListener('message', handler);
-   });
- 
-   test('emits connected', async () => {
-     const ep = new ExtensionProvider('test', 'test-chain');
-     const emitted = jest.fn();
-     ep.on('connected', emitted);
-     await ep.connect();
-     await waitForMessageToBePosted();
-     expect(emitted).toHaveBeenCalledTimes(1);
-   });
- 
-   test('disconnect sends disconnect message and emits disconnected', async () => {
-     const ep = new ExtensionProvider('test', 'test-chain');
-     const emitted = jest.fn();
-     await ep.connect();
- 
-     ep.on('disconnected', emitted);
-     await ep.disconnect();
-     await waitForMessageToBePosted();
- 
-     const expectedMessage: ProviderMessageData = {
-       appName: 'test',
-       chainName: 'test-chain',
-       action: 'disconnect',
-       origin: 'extension-provider'
-     };
-     expect(handler).toHaveBeenCalledTimes(2);
-     const { data } = handler.mock.calls[1][0] as ProviderMessage;
-     expect(data).toEqual(expectedMessage);
-     expect(ep.isConnected).toBe(false);
-     expect(emitted).toHaveBeenCalledTimes(1);
-   });
- 
-   test('disconnects and emits disconnected when it receives a disconnect message', async () => {
-     const ep = new ExtensionProvider('test', 'test-chain');
-     const emitted = jest.fn();
-     await ep.connect();
- 
-     ep.on('disconnected', emitted);
-     await waitForMessageToBePosted();
-     extension.send({
-       origin: 'content-script',
-       disconnect: true
-     });
-     await waitForMessageToBePosted();
-     expect(emitted).toHaveBeenCalled();
-     expect(ep.isConnected).toBe(false);
-   });
- 
-   test('emits error when it receives an error message', async () => {
-     const ep = new ExtensionProvider('test', 'test-chain');
-     await ep.connect();
-     await waitForMessageToBePosted();
-     const errorMessage: ExtensionMessageData = {
-       origin: 'content-script',
-       message: {
-         type: 'error',
-         payload: 'Boom!'
-       }
-     };
-     const errorHandler = jest.fn();
-     ep.on('error', errorHandler);
-     window.postMessage(errorMessage, '*');
-     await waitForMessageToBePosted();
- 
-     expect(errorHandler).toHaveBeenCalled();
-     const error = errorHandler.mock.calls[0][0] as Error;
-     const innerMessage = errorMessage.message as MessageFromManager;
-     expect(error.message).toEqual(innerMessage.payload);
-   });
- });
- 
-=======
 import { 
   ExtensionProvider, 
 } from './ExtensionProvider';
@@ -261,5 +113,4 @@
   const error = errorHandler.mock.calls[0][0] as Error;
   const innerMessage = errorMessage.message as MessageFromManager;
   expect(error.message).toEqual(innerMessage.payload);
-});
->>>>>>> 62883a4d
+});