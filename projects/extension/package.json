{
  "name": "@substrate/extension",
  "version": "0.0.1",
  "description": "Browser extension to manage substrate-based blockchain light clients",
  "main": "index.js",
  "author": "Parity Technologies",
  "license": "GPL-3.0-only",
  "type": "module",
  "scripts": {
    "downloadSpecs": "node downloadSpecs.js",
    "deep-clean": "yarn clean && rm -rf node_modules",
    "clean": "rm -rf dist",
    "pretest": "yarn clean && tsc",
<<<<<<< HEAD
    "test": "node --experimental-vm-modules $(yarn bin)/jest --silent --colors --coverage /dist",
=======
    "test": "node --experimental-vm-modules $(yarn bin)/jest --colors --coverage /dist",
>>>>>>> 3350cdff
    "prebuild": "yarn clean && yarn downloadSpecs",
    "build": "webpack --config webpack.prod.js && zip -r ./dist/substrate-connect.zip ./dist/*",
    "dev": "yarn run prebuild && webpack --node-env development --config webpack.dev.js",
    "start": "web-ext run --source-dir ./dist -t chromium",
    "start:firefox": "web-ext run --source-dir ./dist -t firefox-desktop",
    "lint": "yarn eslint . --ext .js,.jsx,.ts,.tsx"
  },
  "resolutions": {
    "styled-components": "^5"
  },
  "keywords": [],
  "devDependencies": {
    "@babel/core": "^7.12.17",
    "@babel/preset-env": "^7.12.17",
    "@babel/preset-react": "^7.12.13",
    "@hot-loader/react-dom": "^17.0.1",
    "@material-ui/types": "^5.1.0",
    "@testing-library/jest-dom": "^5.11.9",
    "@testing-library/react": "^11.2.5",
    "@types/chrome": "^0.0.132",
    "@types/copy-webpack-plugin": "^6.4.0",
    "@types/react": "^17.0.2",
    "@types/react-dom": "^17.0.1",
    "@types/react-hot-loader": "^4.1.1",
    "@types/styled-components": "^5.1.7",
    "@typescript-eslint/eslint-plugin": "^4.15.1",
    "@typescript-eslint/parser": "^4.15.1",
    "babel-jest": "^26.6.3",
    "babel-loader": "^8.2.2",
    "babel-plugin-styled-components": "^1.12.0",
    "copy-webpack-plugin": "^7.0.0",
    "css-loader": "^5.0.2",
    "eslint": "^7.20.0",
    "eslint-plugin-react": "^7.22.0",
    "eslint-plugin-react-hooks": "^4.2.0",
    "file-loader": "^6.2.0",
    "html-minimizer-webpack-plugin": "^2.1.0",
    "jest": "^27.0.0-next.9",
    "jest-chrome": "^0.7.0",
    "jest-styled-components": "^7.0.3",
    "style-loader": "^2.0.0",
    "ts-loader": "^8.0.17",
    "typescript": "^4.1.5",
    "url-loader": "^4.1.1",
    "web-ext": "^5.5.0",
    "webpack": "^5.23.0",
    "webpack-cli": "^4.5.0",
    "webpack-dev-server": "^3.11.2"
  },
  "dependencies": {
    "@babel/plugin-proposal-private-methods": "^7.12.13",
    "@material-ui/core": "^4.11.3",
    "@material-ui/icons": "^4.11.2",
    "@material-ui/styles": "^4.11.3",
    "@polkadot/rpc-provider": "^4.10.1",
    "@substrate/connect-extension-protocol": "^0.3.0",
    "react": "^17.0.1",
    "react-dom": "^17.0.1",
    "react-hot-loader": "^4.13.0",
    "smoldot": "^0.2.3",
    "strict-event-emitter-types": "^2.0.0",
    "styled-components": "^5.2.1"
  },
  "eslintConfig": {
    "root": true,
    "rules": {
      "@typescript-eslint/restrict-template-expressions": 0,
      "react/prop-types": 0,
      "react-hooks/rules-of-hooks": "error",
      "react-hooks/exhaustive-deps": "warn",
      "@typescript-eslint/no-var-requires": 0
    },
    "parser": "@typescript-eslint/parser",
    "settings": {
      "react": {
        "version": "detect"
      }
    },
    "plugins": [
      "@typescript-eslint",
      "react-hooks"
    ],
    "parserOptions": {
      "project": [
        "./tsconfig.json"
      ],
      "createDefaultProgram": true
    },
    "extends": [
      "eslint:recommended",
      "plugin:@typescript-eslint/recommended",
      "plugin:react/recommended",
      "plugin:@typescript-eslint/recommended-requiring-type-checking"
    ],
    "env": {
      "node": true
    }
  }
}<|MERGE_RESOLUTION|>--- conflicted
+++ resolved
@@ -11,11 +11,7 @@
     "deep-clean": "yarn clean && rm -rf node_modules",
     "clean": "rm -rf dist",
     "pretest": "yarn clean && tsc",
-<<<<<<< HEAD
-    "test": "node --experimental-vm-modules $(yarn bin)/jest --silent --colors --coverage /dist",
-=======
     "test": "node --experimental-vm-modules $(yarn bin)/jest --colors --coverage /dist",
->>>>>>> 3350cdff
     "prebuild": "yarn clean && yarn downloadSpecs",
     "build": "webpack --config webpack.prod.js && zip -r ./dist/substrate-connect.zip ./dist/*",
     "dev": "yarn run prebuild && webpack --node-env development --config webpack.dev.js",
