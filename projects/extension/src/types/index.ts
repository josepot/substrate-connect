--- conflicted
+++ resolved
@@ -1,18 +1,6 @@
-import { AppMediator } from '../background/AppMediator';
-import { ExtensionAction, Statuses } from './enums';
-import EventEmitter from 'eventemitter3';
-import StrictEventEmitter from 'strict-event-emitter-types';
+export type NetworkTypes = 'kusama' | 'polkadot' | 'westend' | 'kulupu'
 
-<<<<<<< HEAD
-export interface MsgExchangePopup {
-  ext: string;
-  msg: string;
-  tabId?: number;
-  action: ExtensionAction
-}
-=======
 export type NetworkStatus = 'connected' | 'disconnecting' | 'disconnected';
->>>>>>> 62883a4d
 
 export interface TabInterface {
     tabId: number | undefined;
@@ -30,7 +18,7 @@
 interface ChainSpec {
   name: string;
   icon?: string;
-  status: Statuses;
+  status: NetworkStatus;
   isKnown: boolean;
   chainspecPath: string;
 }
@@ -41,84 +29,4 @@
   relaychain: string;
 }
 
-export type NetworkCtx = TabInterface[];
-
-export interface InitAppNameSpec {
-  id: string,
-  chainName: string,
-  origin: string,
-  uAppName: string,
-  chainSpec?: string
-}
-
-export interface State {
-  apps: AppState[];
-}
-
-interface AppState {
-  name: string;
-  tabId: number;
-  networks: NetworkState[];
-}
-
-interface NetworkState {
-  name: string;
-}
-
-export interface MessageIDMapping {
-  readonly appID: number | undefined;
-  readonly smoldotID: number;
-}
-
-export interface SubscriptionMapping {
-  readonly appIDForRequest: number | undefined;
-  subID: number | string  | undefined;
-  method: string;
-}
-
-export interface StateEvents {
-  stateChanged: void;
-}
-
-export type StateEmitter = StrictEventEmitter<EventEmitter, StateEvents>;
-
-export interface ConnectionManagerInterface {
-  hasClientFor: (name: string) => boolean;
-  sendRpcMessageTo: (name: string, message: JsonRpcRequest) => number;
-  registerApp: (app: AppMediator, name: string) => void;
-  unregisterApp: (app: AppMediator, name: string) => void;
-}
-
-export interface JsonRpcObject {
-  id?: number;
-  jsonrpc: string;
-}
-
-export interface JsonRpcRequest extends JsonRpcObject {
-  method: string;
-  params: unknown[];
-}
-
-export interface JsonRpcResponseBaseError {
-  code: number;
-  data?: number | string;
-  message: string;
-}
-
-export interface JsonRpcResponseSingle {
-  error?: JsonRpcResponseBaseError;
-  result?: unknown;
-}
-
-export interface JsonRpcResponseSubscription {
-  method?: string;
-  params?: {
-    error?: JsonRpcResponseBaseError;
-    result: unknown;
-    subscription: number | string;
-  };
-}
-
-export type JsonRpcResponseBase = JsonRpcResponseSingle & JsonRpcResponseSubscription;
-
-export type JsonRpcResponse = JsonRpcObject & JsonRpcResponseBase+export type NetworkCtx = TabInterface[];