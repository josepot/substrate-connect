/* eslint-disable @typescript-eslint/no-unsafe-call */
import React, { FunctionComponent } from 'react';
import { Typography, Box, IconButton, createStyles, makeStyles } from '@material-ui/core';
import CloseIcon from '@material-ui/icons/Close';
import { grey } from '@material-ui/core/colors';
import { IconWeb3 } from '../components';
import { TabInterface } from '../types';
import { ConnectionManager } from 'background/ConnectionManager';

interface TabProps {
<<<<<<< HEAD
  manager: ConnectionManager;
=======
  manager?: ConnectionManager;
>>>>>>> 62883a4d
  current?: boolean;
  tab?: TabInterface;
}

const useStyles = makeStyles((theme) =>
  createStyles({
    disableButton: {
      color: theme.palette.text.hint,
      marginLeft: theme.spacing(),
      '&:not(:hover)': {
        opacity: 0.2,
      },
      '& svg': {
        fontSize: '0.8rem',
      }
    }
  })
);

const Tab: FunctionComponent<TabProps> = ({ manager, tab, current=false }) => {
  const classes = useStyles();
  const onDisconnect = (): void => {
<<<<<<< HEAD
    tab && tab.tabId && manager.disconnectTab(tab.tabId);
=======
    // TODO: Fix smoldot definition (see: https://github.com/paritytech/substrate-connect/blob/3350cdff9c4c294393160189816168a93c983f79/projects/extension/src/background/ConnectionManager.ts#L202)
    // eslint-disable-next-line @typescript-eslint/no-unsafe-member-access
    tab && tab.tabId && manager?.disconnectTab(tab.tabId);
>>>>>>> 62883a4d
  }

  return (
    <Box pt={current ? 2 : 1} pb={1} pr={1} pl={3}>
      <Box
        display='flex'
        alignItems='center'
        justifyContent='space-between'
      >
        <Typography noWrap variant={current ? 'h3' : 'h4'}>
          {tab ? tab.uApp.name : 'substrate connect'}
        </Typography>

        { tab &&
          <Box display='flex'alignItems='center'> 
            {tab?.uApp.networks.map(n =>
              <IconWeb3
                key={n}
                size='14px'
                color={tab?.uApp.enabled ? grey[800] : grey[400]}
              >
                {n}
              </IconWeb3>
            )}
            <IconButton onClick={onDisconnect} size='small' className={classes.disableButton}>
              <CloseIcon />
            </IconButton>
          </Box>
        }
      </Box>

      {!current &&
        <Typography variant='body2' color='secondary'>
          {tab?.url}
        </Typography>
      }
    </Box>
  );
}

export default Tab;<|MERGE_RESOLUTION|>--- conflicted
+++ resolved
@@ -8,11 +8,7 @@
 import { ConnectionManager } from 'background/ConnectionManager';
 
 interface TabProps {
-<<<<<<< HEAD
-  manager: ConnectionManager;
-=======
   manager?: ConnectionManager;
->>>>>>> 62883a4d
   current?: boolean;
   tab?: TabInterface;
 }
@@ -35,13 +31,9 @@
 const Tab: FunctionComponent<TabProps> = ({ manager, tab, current=false }) => {
   const classes = useStyles();
   const onDisconnect = (): void => {
-<<<<<<< HEAD
-    tab && tab.tabId && manager.disconnectTab(tab.tabId);
-=======
     // TODO: Fix smoldot definition (see: https://github.com/paritytech/substrate-connect/blob/3350cdff9c4c294393160189816168a93c983f79/projects/extension/src/background/ConnectionManager.ts#L202)
     // eslint-disable-next-line @typescript-eslint/no-unsafe-member-access
     tab && tab.tabId && manager?.disconnectTab(tab.tabId);
->>>>>>> 62883a4d
   }
 
   return (
