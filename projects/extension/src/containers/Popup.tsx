/* eslint-disable @typescript-eslint/no-unsafe-call */
/* eslint-disable @typescript-eslint/no-unsafe-assignment */
/* eslint-disable @typescript-eslint/no-unsafe-member-access */
import * as React from 'react';
import * as material from '@material-ui/core';
import GlobalFonts from '../fonts/fonts';
import { light, Tab, MenuButton } from '../components';
import { Background } from '../background/';
import { MsgExchangePopup, TabInterface } from '../types';
import { AppMediator } from '../background/AppMediator';
import { ConnectionManager } from 'background/ConnectionManager';
import { ExtensionAction } from '../types/enums';

const { createMuiTheme, ThemeProvider, Box, Divider } = material;

const Popup: React.FunctionComponent = () => {
  const [activeTab, setActiveTab] = React.useState<React.ReactElement | undefined>();
  const [currentTabId, setCurrentTabId] = React.useState<number | undefined>();
  const [rTabs, setRTabs] = React.useState<React.ReactElement[]>([]);
  const appliedTheme = createMuiTheme(light);
  const [apps, setApps] = React.useState<AppMediator[]>([] as AppMediator[]);
  const [manager, setManager] = React.useState<ConnectionManager>({} as ConnectionManager);

  React.useEffect((): (() => void) => {
    const incomingMsgListener = (req: string) => {
      const { ext, action, tabId}: MsgExchangePopup = JSON.parse(req);
      if (ext !== 'substrate-connect') {
        return
      }
      switch (action) {
        case ExtensionAction.remove:
          setApps(apps.filter(d => d.tabId !== tabId));
          currentTabId == tabId && setActiveTab(undefined);
          break;
        default:
      }
    }

    chrome.runtime.getBackgroundPage(backgroundPage => {
      const bg = backgroundPage as Background;
      bg.manager && setManager(bg.manager);
      bg.manager && setApps(bg.manager.apps);
    });

    chrome.runtime.onMessage.addListener(incomingMsgListener);

    return (): void => {
      chrome.runtime.onMessage.removeListener(incomingMsgListener);
    }
  }, [currentTabId, apps]);

  React.useEffect((): void => {
    const gatherTabs: TabInterface[] = [];
    const restTabs: React.ReactElement[] = [];
    chrome.tabs.query({"currentWindow": true, }, tabs => {
      tabs.forEach(t => {
        apps.find(({ tabId, smoldotName, appName }) => {
          if (tabId === t.id) {
            if (gatherTabs.length > 0 && gatherTabs.some(g => g.tabId === t.id)) {
              gatherTabs.forEach(g => {
                g.tabId === t.id && g.uApp.networks.push(smoldotName);
              })
            } else {
              gatherTabs.push({
                isActive: t.active,
                tabId: t.id,
                url: t.url,
                uApp: {
                  networks: [smoldotName],
                  name: appName,
                  enabled: true
                }
              });
            }
          }
        })
      });

      gatherTabs.forEach(t => {
        if (t.isActive) {
          setActiveTab(<Tab manager={manager} current tab={t} />);
          setCurrentTabId(t.tabId);
        } else {
          restTabs.push(<Tab  manager={manager} key={t.tabId} tab={t}/>);
        }
      })
      setRTabs(restTabs);
    });
  }, [apps, manager]);

  const disconnectAll = (): void => {
    apps.forEach(a => {
      manager.disconnectTab(a.tabId as number);
    });
  }

  return (
    <ThemeProvider theme={appliedTheme}>
      <Box width={'340px'} mb={0.1}>
        <GlobalFonts />
<<<<<<< HEAD
        {activeTab ? activeTab : <Tab current />}
=======
        {activeTab || <Tab current manager={manager} />}
>>>>>>> 9459b6b6
        <Box marginY={1}>
          {rTabs.map(r => r)}
        </Box>
        <Divider />
        <MenuButton fullWidth onClick={() => chrome.runtime.openOptionsPage()}>My Networks</MenuButton>
        <MenuButton fullWidth>About</MenuButton>
        <Divider />
<<<<<<< HEAD
        <MenuButton fullWidth className='danger'>Stop all connections</MenuButton>
=======
        <MenuButton fullWidth className='danger' onClick={disconnectAll}>Stop all connections</MenuButton>
>>>>>>> 9459b6b6
      </Box>
    </ThemeProvider>
  );
};

export default Popup;<|MERGE_RESOLUTION|>--- conflicted
+++ resolved
@@ -98,11 +98,7 @@
     <ThemeProvider theme={appliedTheme}>
       <Box width={'340px'} mb={0.1}>
         <GlobalFonts />
-<<<<<<< HEAD
-        {activeTab ? activeTab : <Tab current />}
-=======
         {activeTab || <Tab current manager={manager} />}
->>>>>>> 9459b6b6
         <Box marginY={1}>
           {rTabs.map(r => r)}
         </Box>
@@ -110,11 +106,7 @@
         <MenuButton fullWidth onClick={() => chrome.runtime.openOptionsPage()}>My Networks</MenuButton>
         <MenuButton fullWidth>About</MenuButton>
         <Divider />
-<<<<<<< HEAD
-        <MenuButton fullWidth className='danger'>Stop all connections</MenuButton>
-=======
         <MenuButton fullWidth className='danger' onClick={disconnectAll}>Stop all connections</MenuButton>
->>>>>>> 9459b6b6
       </Box>
     </ThemeProvider>
   );
