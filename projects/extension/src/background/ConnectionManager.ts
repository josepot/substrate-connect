--- conflicted
+++ resolved
@@ -22,12 +22,8 @@
 export const relayChains: RelayType = new Map<string, string>([
   ['polkadot', JSON.stringify(polkadot)],
   ['kusama', JSON.stringify(kusama)],
-<<<<<<< HEAD
+  ['rococo', JSON.stringify(rococo)],
   ['westend2', JSON.stringify(westend)]
-=======
-  ['rococo', JSON.stringify(rococo)],
-  ['westend', JSON.stringify(westend)]
->>>>>>> 729b2a16
 ])
 
 /**
@@ -40,10 +36,6 @@
   #client: smoldot.SmoldotClient | undefined = undefined;
   #networks: Network[] = [];
   smoldotLogLevel = 3;
-<<<<<<< HEAD
-=======
-  #pendingRequests: string[] = [];
->>>>>>> 729b2a16
 
   /** registeredApps
    *
@@ -71,6 +63,7 @@
       appName: a.appName,
       chainName: a.chainName,
       healthStatus: a.healthStatus,
+      pendingRequests: a.pendingRequests,
       state: a.state,
       url: a.url,
       tabId: a.tabId
@@ -227,11 +220,7 @@
   async initSmoldot(): Promise<void> {
     try {
       this.#client = await (smoldot as any).start({
-<<<<<<< HEAD
-        forbidWs: false, /* suppress console warnings about insecure connections */
-=======
         forbidWs: false,
->>>>>>> 729b2a16
         maxLogLevel: this.smoldotLogLevel
       });
     } catch (err) {
@@ -319,7 +308,6 @@
         app.port.postMessage({ type: 'rpc', payload: rpcResp })
     }
 
-<<<<<<< HEAD
     let chainPromise: Promise<Network>
     
     // Means this is a parachain trying to connect
@@ -345,34 +333,6 @@
     }).catch(e => {
       this.#handleError(app, e)
     });
-=======
-    this.addChain(app.chainName, chainSpec, rpcCallback, app.tabId)
-      .then(network => {
-        app.chain = network.chain;
-        // eslint-disable-next-line @typescript-eslint/unbound-method
-        app.healthChecker?.setSendJsonRpc(app.chain.sendJsonRpc);
-        app.healthChecker?.start((health: SmoldotHealth) => {
-          if (app.healthStatus && (
-            app.healthStatus.isSyncing !== health.isSyncing ||
-            app.healthStatus.peers !== health.peers ||
-            app.healthStatus.shouldHavePeers !== health.shouldHavePeers))
-            this.emit('appsChanged', this.apps);
-          app.healthStatus = health;
-        });
-        // process any RPC requests that came in while waiting for `addChain`
-        // to complete
-        if (this.#pendingRequests.length > 0) {
-          this.#pendingRequests.forEach(req => app.healthChecker?.sendJsonRpc(req));
-          this.#pendingRequests = [];
-        }
-      })
-      .catch(e => {
-        const error: MessageFromManager = { type: 'error', payload: e.message };
-        app.port.postMessage(error);
-        app.port.disconnect();
-        this.unregisterApp(app);
-      });
->>>>>>> 729b2a16
   }
 
   #findApp (port: chrome.runtime.Port): App | undefined {
