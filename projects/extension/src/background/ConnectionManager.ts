--- conflicted
+++ resolved
@@ -35,7 +35,6 @@
   #networks: Network[] = [];
   smoldotLogLevel = 3;
   #pendingRequests: string[] = [];
-  #chainId = 0;
 
   /** registeredApps
    *
@@ -227,7 +226,6 @@
   /**
    * addChain adds the Chain in the smoldot client
    *
-   * @param name - Name of the chain
    * @param spec - ChainSpec of chain to be added
    * @param jsonRpcCallback - The jsonRpcCallback function that should be triggered
    * @param relayChain - optional SmoldotChain for relay chain
@@ -236,62 +234,33 @@
    */
   async addChain(
     chainSpec: string,
-<<<<<<< HEAD
     jsonRpcCallback?: SmoldotJsonRpcCallback,
-    relayChain?: SmoldotChain): Promise<SmoldotChain> {
-=======
-    jsonRpcCallback: SmoldotJsonRpcCallback,
     tabId?: number): Promise<Network> {
->>>>>>> a8b70dc8
     if (!this.#client) {
       throw new Error('Smoldot client does not exist.');
     }
-    const existingNetwork = this.#networks.find(n => n.name === name && n.tabId === tabId)
+    const { name, relay_chain } = JSON.parse(chainSpec);
+
+    // if relay_chain is not undefined then this is a parachain request
+    const existingNetwork = this.#networks.find(n =>
+      n.name === name.toLowerCase() && n.tabId === tabId
+    )
+
+    // Return an existing network (no need to re-add it)
     if (existingNetwork)
       return existingNetwork
-
-<<<<<<< HEAD
-    if (relayChain) {
-      const addedChain = await this.#client.addChain({
-        chainSpec,
-        jsonRpcCallback,
-        potentialRelayChains: [relayChain],
-      });
-      const { id, name } = JSON.parse(chainSpec)
-
-      this.#networks.push({
-        id,
-        name,
-        chain: addedChain,
-        status: 'connected',
-        isKnown: true,
-        chainspecPath: `${name}.json`
-      });
-      return addedChain;
-    } else {
-      const addedChain = await this.#client.addChain({
-        chainSpec,
-        jsonRpcCallback,
-        potentialRelayChains: this.#networks.map(net => net.chain)
-      });
-
-      const { id, name } = JSON.parse(chainSpec)
-  
-      this.#networks.push({
-        id,
-        name,
-        chain: addedChain,
-        status: 'connected',
-        isKnown: true,
-        chainspecPath: `${name}.json`
-      });
-      return addedChain;
-    }
-=======
+        
+    // identify all relay_chains init'ed from same app with tabId identifier
+    const relayChains: Network[] = relay_chain ?
+      this.#networks.filter(n =>
+        n.tabId === tabId && n.name.toLowerCase() === relay_chain
+      ) :
+      this.#networks;
+
     const addedChain = await this.#client.addChain({
       chainSpec,
       jsonRpcCallback,
-      potentialRelayChains: this.#networks.map(net => net.chain),
+      potentialRelayChains: relayChains.map(r => r.chain)
     });
 
     const network: Network = {
@@ -302,8 +271,25 @@
     }
 
     this.#networks.push(network);
-
     return network;
+  }
+
+  #initHealthChecker = (app: App): void => {
+    // eslint-disable-next-line @typescript-eslint/unbound-method
+    app.chain && app.healthChecker?.setSendJsonRpc(app.chain.sendJsonRpc);
+    void app.healthChecker?.start((health: SmoldotHealth) => app.healthStatus = health);
+    // process any RPC requests that came in while waiting for `addChain` to complete
+    if (this.#pendingRequests.length > 0) {
+      this.#pendingRequests.forEach(req => app.healthChecker?.sendJsonRpc(req));
+      this.#pendingRequests = [];
+    }
+  }
+
+  #handleError = (app: App, e: Error): void => {
+    const error: MessageFromManager = { type: 'error', payload: e.message };
+    app.port.postMessage(error);
+    app.port.disconnect();
+    this.unregisterApp(app);
   }
 
   /** Handles the incoming message that contains Spec. */
@@ -312,32 +298,41 @@
       (relayChains.get(app.chainName) || '') : msg.payload;
 
     const rpcCallback = (rpc: string) => {
-      const rpcResp = app.healthChecker?.responsePassThrough(rpc);
+      const rpcResp: string | null | undefined = app.healthChecker?.responsePassThrough(rpc);
       if (rpcResp)
         app.port.postMessage({ type: 'rpc', payload: rpcResp })
     }
 
-    this.addChain(app.chainName, chainSpec, rpcCallback, app.tabId)
-      .then(network => {
-        app.chain = network.chain;
-        // eslint-disable-next-line @typescript-eslint/unbound-method
-        app.healthChecker?.setSendJsonRpc(app.chain.sendJsonRpc);
-        app.healthChecker?.start((health: SmoldotHealth) => {
-          app.healthStatus = health;
+    if (msg.parachainPayload) {
+      // Connect the main Chain first and on success the parachain with the chain
+      // that just got connected as the relayChain
+      const relayChainName: string = JSON.parse(msg.parachainPayload).relay_chain
+      const parachainSpec: string = msg.parachainPayload
+      const relaychainSpec: string | undefined = relayChains.get(relayChainName)
+
+      if (!relaychainSpec)
+        throw new Error('Relay chain spec was not found')
+
+      this.addChain(chainSpec, undefined, app.tabId).then(n => {
+        this.addChain(parachainSpec, rpcCallback, app.tabId).then(network => {
+          app.chain = network.chain;
+          this.#initHealthChecker(app);
+        }).catch(e => {
+          this.#handleError(app, e);
         });
-        // process any RPC requests that came in while waiting for `addChain`
-        // to complete
-        if (this.#pendingRequests.length > 0) {
-          this.#pendingRequests.forEach(req => app.healthChecker?.sendJsonRpc(req));
-          this.#pendingRequests = [];
-        }
-      })
-      .catch(e => {
-        const error: MessageFromManager = { type: 'error', payload: e.message };
-        app.port.postMessage(error);
-        app.port.disconnect();
-        this.unregisterApp(app);
+      }).catch(e => {
+        this.#handleError(app, e);
       });
+    } else {
+      // Connect the main Chain only
+      this.addChain(chainSpec, rpcCallback, app.tabId)
+        .then(network => {
+          app.chain = network.chain;
+          this.#initHealthChecker(app);
+        }).catch(e => {
+          this.#handleError(app, e)
+        });
+    }
   }
 
   #findApp (port: chrome.runtime.Port): App | undefined {
@@ -346,6 +341,10 @@
   }
 
   #handleMessage = (msg: MessageToManager, port: chrome.runtime.Port): void => {
+    if (msg.type !== 'rpc' && msg.type !== 'spec') {
+      console.warn(`Unrecognised message type ${msg.type} received from content script`);
+      return;
+    }
     const app = this.#findApp(port);
     if (app) {
       if (msg.type === 'spec' && app.chainName) {
@@ -386,6 +385,5 @@
     this.unregisterApp(app);
     
     app.state = 'disconnected';
->>>>>>> a8b70dc8
   }
 }