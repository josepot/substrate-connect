--- conflicted
+++ resolved
@@ -4,15 +4,10 @@
 import * as smoldot from 'smoldot';
 import { AppMediator } from './AppMediator';
 import { SmoldotMediator } from './SmoldotMediator';
-import { JsonRpcResponse, JsonRpcRequest, ConnectionManagerInterface, Network, StateEmitter } from '../types';
+import { JsonRpcResponse, JsonRpcRequest, ConnectionManagerInterface } from './types';
 import EventEmitter from 'eventemitter3';
-<<<<<<< HEAD
-import { State, MsgExchangePopup } from '../types';
-import { Statuses, ExtensionAction } from '../types/enums';
-=======
 import { StateEmitter, State } from './types';
 import { Network } from '../types';
->>>>>>> 62883a4d
 
 /**
  * ConnectionManager is the main class involved in managing connections from
@@ -91,39 +86,16 @@
    * disconnectTab disconnects all instances of {@link AppMediator} connected
    * from the supplied tabId
    *
-   * @param tabId - the id of the tab to disconnect (add 0 to disconnect all)
+   * @param tabId - the id of the tab to disconnect
    */
   disconnectTab(tabId: number): void {
     this.#apps.filter(a => a.tabId && a.tabId === tabId).forEach(a => {
       a.disconnect();
     });
-<<<<<<< HEAD
-    const popupMsg: MsgExchangePopup = {
-      ext: 'substrate-connect',
-      action: ExtensionAction.remove,
-      msg: 'App got disconnected.',
-      tabId: tabId
-    };
-    chrome.runtime.sendMessage(JSON.stringify(popupMsg));
-=======
->>>>>>> 62883a4d
   }
 
   /**
    * disconnectTab disconnects all instances of {@link AppMediator} connected
-<<<<<<< HEAD
-   */
-  disconnectAll(): void {
-    this.#apps.forEach(a => {
-      a.disconnect();
-    })
-    const popupMsg: MsgExchangePopup = {
-      ext: 'substrate-connect',
-      action: ExtensionAction.remove,
-      msg: 'All apps got disconnected.'
-    };
-    chrome.runtime.sendMessage(JSON.stringify(popupMsg));
-=======
    * for all tabs
    */
   // TODO(nik): add test for this functionality
@@ -131,7 +103,6 @@
     this.#apps.forEach(a => {
       a.disconnect();
     });
->>>>>>> 62883a4d
   }
 
   /**
@@ -255,7 +226,7 @@
       // TODO: fix this when mapping is corrected
       this.#networks.push({
         name: name,
-        status: Statuses.connected,
+        status: 'connected',
         isKnown: true,
         chainspecPath: `${name}.json`
       });
