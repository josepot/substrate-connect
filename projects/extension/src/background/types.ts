--- conflicted
+++ resolved
@@ -44,11 +44,6 @@
   unregisterApp: (app: App) => void;
   addChain: (
     spec: string,
-<<<<<<< HEAD
     jsonRpcCallback?: smoldot.SmoldotJsonRpcCallback,
-    relayChain?: smoldot.SmoldotChain) => Promise<smoldot.SmoldotChain>;
-=======
-    jsonRpcCallback: smoldot.SmoldotJsonRpcCallback,
     tabId?: number) => Promise<Network>;
->>>>>>> a8b70dc8
 }
