/* eslint-disable @typescript-eslint/no-explicit-any */
/* eslint-disable @typescript-eslint/no-unused-vars */
/* eslint-disable @typescript-eslint/unbound-method */
/* eslint-disable @typescript-eslint/no-unsafe-member-access */
import { jest } from '@jest/globals';
import { ConnectionManager } from './ConnectionManager';
import westend from '../../public/assets/westend.json';
import kusama from '../../public/assets/kusama.json';
import { MockPort } from '../mocks';
import { chrome } from 'jest-chrome';
import { App } from './types';

let port: MockPort;
let manager: ConnectionManager;

const waitForMessageToBePosted = (): Promise<null> => {
  // window.postMessge is async so we must do a short setTimeout to yield to
  // the event loop
  return new Promise(resolve => setTimeout(resolve, 10, null));
}

const connectApp = (manager: ConnectionManager, tabId: number, name: string, network: string): MockPort => {
  const port = new MockPort(`${name}::${network}`);
  port.setTabId(tabId);
  manager.addApp(port);
  return port;
};

const doNothing = () => {
  // Do nothing
};

test('adding and removing apps changes state', async () => {
  //setup connection manager with 2 chains
  const manager = new ConnectionManager();
  manager.smoldotLogLevel = 1;
  await manager.initSmoldot();
  await manager.addChain(JSON.stringify(westend), doNothing);
  await manager.addChain(JSON.stringify(kusama), doNothing);

  const handler = jest.fn();
  manager.on('stateChanged', handler);

  // app connects to first network
  connectApp(manager, 42, 'test-app', 'westend');
  expect(handler).toHaveBeenCalledTimes(1);
  expect(manager.getState()).toEqual({
    apps: [
      { 
        name: 'test-app',
        tabId: 42,
        networks: [ { name: 'westend' } ]
      }
    ]
  });

  // app connects to second network
  handler.mockClear();
  connectApp(manager, 42, 'test-app', 'kusama');
  expect(handler).toHaveBeenCalledTimes(1);
  expect(manager.getState()).toEqual({
    apps: [
      { 
        name: 'test-app',
        tabId: 42,
        networks: [ { name: 'westend' }, { name: 'kusama' } ]
      }
    ]
  });

  // different app connects to second network
  handler.mockClear();
  const port = connectApp(manager, 43, 'another-app', 'kusama');
  expect(handler).toHaveBeenCalledTimes(1);
  expect(manager.getState()).toEqual({
    apps: [
      { 
        name: 'test-app',
        tabId: 42,
        networks: [ { name: 'westend' }, { name: 'kusama' } ]
      },
      { 
        name: 'another-app',
        tabId: 43,
        networks: [ { name: 'kusama' } ]
      }
    ]
  });

  // disconnect second app
  handler.mockClear();
  port.triggerDisconnect();
  expect(handler).toHaveBeenCalled();
  expect(manager.getState()).toEqual({
    apps: [
      { 
        name: 'test-app',
        tabId: 42,
        networks: [ { name: 'westend' }, { name: 'kusama' } ]
      }
    ]
  });

  handler.mockClear();
  manager.disconnectTab(42);
  expect(handler).toHaveBeenCalledTimes(2);
  expect(manager.getState()).toEqual({ apps: [ ] });

  // Connect 2 apps on the same network and 2nd one on another network
  // in order to test disconnectAll functionality
  handler.mockClear();
  // first app connects to network
  connectApp(manager, 1, 'test-app-1', 'westend');
  expect(handler).toHaveBeenCalledTimes(1);
  expect(manager.getState()).toEqual({
    apps: [
      { 
        name: 'test-app-1',
        tabId: 1,
        networks: [ { name: 'westend' } ]
      }
    ]
  });

  // second app connects to same network
  handler.mockClear();
  connectApp(manager, 2, 'test-app-2', 'westend');
  connectApp(manager, 2, 'test-app-2', 'kusama');
  expect(handler).toHaveBeenCalledTimes(2);
  expect(manager.getState()).toEqual({
    apps: [
      { 
        name: 'test-app-1',
        tabId: 1,
        networks: [ { name: 'westend' } ]
      },
      { 
        name: 'test-app-2',
        tabId: 2,
        networks: [ { name: 'westend' }, { name: 'kusama' }  ]
      }
    ]
  });
  handler.mockClear();
  // disconnect all apps;
  manager.disconnectAll();
  expect(handler).toHaveBeenCalledTimes(3);
  expect(manager.getState()).toEqual({ apps: [] });
  manager.shutdown();
});

describe('Unit tests', () => {
  const manager = new ConnectionManager();
  const handler = jest.fn();

  beforeAll(async () => {
    manager.smoldotLogLevel = 1;
    //setup connection manager with 2 networks
    await manager.initSmoldot();
    await manager.addChain(JSON.stringify(westend), doNothing);
    await manager.addChain(JSON.stringify(kusama), doNothing);
    manager.on('stateChanged', handler);

    //add 4 apps in clients
    connectApp(manager, 11, 'test-app-1', 'Westend');
    connectApp(manager, 12, 'test-app-2', 'Kusama');
    connectApp(manager, 13, 'test-app-3', 'Westend');
    connectApp(manager, 14, 'test-app-4', 'Kusama');
  });

  afterAll(() => {
    manager.shutdown();
  });

  test('Get registered apps', () => {
    expect(manager.registeredApps).toEqual([
      "test-app-1::Westend",
      "test-app-2::Kusama",
      "test-app-3::Westend",
      "test-app-4::Kusama"
    ]);
  });

  test('Get registered clients', () => {
    expect(manager.registeredClients).toEqual([
      "Westend",
      "Kusama"
    ]);
  });

  test('Get apps', () => {
    expect(manager.apps).toHaveLength(4);
  });

  test('Get networks/chains', () => {
    // With this look the "chain" is removed intentionally as "chain"
    // object cannot be compared with jest 
    const tmpChains = manager.networks.map(n => (
      {
        name: n.name,
        status: n.status
      })
    )

    expect(tmpChains).toEqual([
<<<<<<< HEAD
      { name: 'Westend', status: "connected", chainspecPath: "Westend.json", isKnown: true },
      { name: 'Kusama', status: "connected", chainspecPath: "Kusama.json", isKnown: true }
=======
      { name: 'westend', status: "connected" },
      { name: 'kusama', status: "connected" }
>>>>>>> a8b70dc8
    ]);

    expect(manager.networks).toHaveLength(2);
  });

  test('Adding an app that already exists sends an error and disconnects', () => {
    const port = connectApp(manager, 13, 'test-app-3', 'Westend');
    expect(port.postMessage).toHaveBeenCalledTimes(1);
    expect(port.postMessage).toHaveBeenLastCalledWith({ type: 'error', payload: 'App test-app-3::Westend already exists.' })
    expect(port.disconnect).toHaveBeenCalled();
  });
});

describe('When the manager is shutdown', () => {
  const manager = new ConnectionManager();

  beforeEach(async () => {
    manager.smoldotLogLevel = 1;
    await manager.initSmoldot();
  });

  test('adding an app after the manager is shutdown throws an error', () => {
    const port = new MockPort('test-app-5::westend');
    port.setTabId(15);
    expect(() => {
      manager.shutdown();
      manager.addApp(port);
    }).toThrowError('Smoldot client does not exist.');
  });
});

describe('Check storage and send notification when adding an app', () => {
  const manager = new ConnectionManager();

  chrome.storage.sync.get.mockImplementation((keys, callback) => {
    callback({ notifications: true }) 
  });

  beforeEach(async () => {
    chrome.storage.sync.get.mockClear();
    chrome.notifications.create.mockClear();
    manager.smoldotLogLevel = 1;
    await manager.initSmoldot();
  });

  afterEach( () => {
    manager.shutdown();
  })

  test('Checks storage for notifications preferences', () => {
    const port = new MockPort('test-app-6::westend');
    manager.addApp(port);
    expect(chrome.storage.sync.get).toHaveBeenCalledTimes(1);
  });

  test('Sends a notification', () => {
    const port = new MockPort('test-app-7::westend');
    manager.addApp(port);

    const notificationData = {
      message: "App test-app-7 connected to westend.",
      title: "Substrate Connect",
      iconUrl: "./icons/icon-32.png",
      type: "basic"
    }

    expect(chrome.notifications.create).toHaveBeenCalledTimes(1);
    expect(chrome.notifications.create).toHaveBeenCalledWith('test-app-7::westend', notificationData);
  });
});

describe('Apps specific tests with actual ConnectionManager', () => {
  let app: App
  beforeEach(() => {
    port = new MockPort('test-app::westend');
    manager = new ConnectionManager();
    app = manager.createApp(port);
  });

  test('Construction parses the port name and gets port information', () => {
    expect(app.name).toBe('test-app::westend');
    expect(app.appName).toBe('test-app');
    expect(app.url).toBe(port.sender.url);
    expect(app.tabId).toBe(port.sender.tab.id);
  });

  test('Connected state', () => {
    app = manager.createApp(port);
    port.triggerMessage({ type: 'spec', payload: 'westend'});
    port.triggerMessage({ type: 'rpc', payload: '{ "id": 1 }'});
    expect(app.state).toBe('connected');
  });

  test('Disconnect cleans up properly', async () => {
    app = manager.createApp(port);
    port.triggerMessage({ type: 'spec', payload: 'westend'});
    await waitForMessageToBePosted();
    manager.disconnect(app);
    await waitForMessageToBePosted();
    expect(app.state).toBe('disconnected');
  });

  test('Invalid port name sends an error and disconnects', () => {
    port = new MockPort('invalid');
    const errorMsg = { 
      type: 'error', 
      payload: 'Invalid port name invalid expected <app_name>::<chain_name>'
    };
    expect(() => {
      manager.createApp(port)
    }).toThrow(errorMsg.payload);
    expect(port.postMessage).toHaveBeenCalledWith(errorMsg);
    expect(port.disconnect).toHaveBeenCalled();
  });

  test('Connected state', () => {
    port.triggerMessage({ type: 'spec', payload: 'westend'});
    port.triggerMessage({ type: 'rpc', payload: '{ "id": 1 }'});
    expect(app.state).toBe('connected');
  });

  test('Smoldot throws error when it does not exist', async () => {
    try {
      await manager.addChain('kusama', JSON.stringify(kusama), doNothing);
    } catch (err: any) {
      expect(err.message).toBe('Smoldot client does not exist.')
    }
  });

  test('Spec message adds a chain', async () => {
    port.triggerMessage({ type: 'spec', payload: 'westend'});
    await waitForMessageToBePosted();
    expect(app.healthChecker).toBeDefined();
  });

  test('Buffers RPC messages before spec message', async () => {
    const message1 = JSON.stringify({ id: 1, jsonrpc: '2.0', result: {} });
    port.triggerMessage({ type: 'rpc', payload: message1 });
    const message2 = JSON.stringify({ id: 2, jsonrpc: '2.0', result: {} });
    port.triggerMessage({ type: 'rpc', payload: message2 });
    port.triggerMessage({ type: 'spec', payload: 'westend'});
    await waitForMessageToBePosted();
    expect(app.healthChecker).toBeDefined();
  });

  test('RPC port message sends the message to the chain', async () => {
    port.triggerMessage({ type: 'spec', payload: 'westend'});
    await waitForMessageToBePosted();
    const message = JSON.stringify({ id: 1, jsonrpc: '2.0', result: {} });
    port.triggerMessage({ type: 'rpc', payload: message});
    await waitForMessageToBePosted();
  });

  test('App already disconnected', async () => {
    app = manager.createApp(port);
    port.triggerMessage({ type: 'spec', payload: 'westend'});
    await waitForMessageToBePosted();
    manager.disconnect(app);
    await waitForMessageToBePosted();
    expect(() => {
      manager.disconnect(app)
    }).toThrowError('Cannot disconnect - already disconnected');
  });
});<|MERGE_RESOLUTION|>--- conflicted
+++ resolved
@@ -203,13 +203,8 @@
     )
 
     expect(tmpChains).toEqual([
-<<<<<<< HEAD
-      { name: 'Westend', status: "connected", chainspecPath: "Westend.json", isKnown: true },
-      { name: 'Kusama', status: "connected", chainspecPath: "Kusama.json", isKnown: true }
-=======
-      { name: 'westend', status: "connected" },
-      { name: 'kusama', status: "connected" }
->>>>>>> a8b70dc8
+      { name: 'Westend', status: "connected" },
+      { name: 'Kusama', status: "connected" }
     ]);
 
     expect(manager.networks).toHaveLength(2);
@@ -333,7 +328,7 @@
 
   test('Smoldot throws error when it does not exist', async () => {
     try {
-      await manager.addChain('kusama', JSON.stringify(kusama), doNothing);
+      await manager.addChain(JSON.stringify(kusama), doNothing);
     } catch (err: any) {
       expect(err.message).toBe('Smoldot client does not exist.')
     }
