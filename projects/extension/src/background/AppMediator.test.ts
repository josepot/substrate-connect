--- conflicted
+++ resolved
@@ -3,12 +3,8 @@
 import { jest } from '@jest/globals';
 import { AppMediator } from './AppMediator';
 import { MockPort, MockConnectionManager } from '../mocks';
-<<<<<<< HEAD
 import { JsonRpcResponse } from '../types'
 import { Statuses } from '../types/enums';
-=======
-import { JsonRpcResponse } from './types';
->>>>>>> fca30aaf
 
 function setupAppMediatorWithSubscription(
   am: AppMediator,
@@ -47,11 +43,6 @@
     .toEqual({ appIDForRequest, subID, method: 'system_health' });
 
   // should send the acknowledgement of the subscription request back to the UApp
-<<<<<<< HEAD
-  // const msgCalls = port.postMessage.mock.calls; // Replaced with the line below
-  // const lastMsg = msgCalls[msgCalls.length - 1][0] as MessageFromManager; // Replaced with the line below
-=======
->>>>>>> fca30aaf
   expect(spyPortPostMessage).toHaveBeenCalledWith({ type: 'rpc', payload: `{"id":${appIDForRequest},"jsonrpc":"2.0","result":${subID}}`});
 }
 
@@ -82,22 +73,14 @@
     expect(appMed.tabId).toBe(port.sender.tab.id);
     expect(appMed.subscriptions).toEqual([]);
     expect(appMed.requests).toEqual([]);
-<<<<<<< HEAD
     expect(appMed.state).toEqual(Statuses.connected);
-=======
-    expect(appMed.state).toEqual('connected');
->>>>>>> fca30aaf
   });
 
   test('Connected  with client and can send messages', () => {
     initFunc('test-app::westend', true);
     port.triggerMessage({ type: 'rpc', payload: '{ "id": 1 }'});
     expect(appMed.requests.length).toBe(1);
-<<<<<<< HEAD
     expect(appMed.state).toBe(Statuses.connected);
-=======
-    expect(appMed.state).toBe('connected');
->>>>>>> fca30aaf
   });
   
   test('Test associate', () => {
@@ -128,11 +111,7 @@
   test('Disconnect: happy path', () => {
     initFunc('test-app::westend', true);
     appMed.disconnect();
-<<<<<<< HEAD
     expect(appMed.state).toBe(Statuses.disconnected);
-=======
-    expect(appMed.state).toBe('disconnected');
->>>>>>> fca30aaf
     expect(spyManagerUnregisterApp).toHaveBeenCalled();
   });
 
@@ -152,12 +131,6 @@
       expect(result).toBe(false);
     });
 
-<<<<<<< HEAD
-    test('ProcessSmoldotMessage: does nothing when it has sent no requests', () => {
-      initFunc('test-app::westend', true);    
-      const message: JsonRpcResponse = { id: 1, jsonrpc: '2.0', result: {} };
-      appMed.disconnect();    
-=======
     test('ProcessSmoldotMessage: return false when app is disconnected', () => {
       console.error = jest.fn()
       initFunc('test-app::westend', true);
@@ -173,7 +146,6 @@
     test('ProcessSmoldotMessage: does nothing when it has sent no requests', () => {
       initFunc('test-app::westend', true);    
       const message: JsonRpcResponse = { id: 1, jsonrpc: '2.0', result: {} };
->>>>>>> fca30aaf
       const result = appMed.processSmoldotMessage(message);
       expect(result).toBe(false);
     });
@@ -232,33 +204,21 @@
     setupAppMediatorWithSubscription(appMed, port, 2, 2, spyPortPostMessage);
 
     port.triggerDisconnect();
-<<<<<<< HEAD
     expect(appMed.state).toBe(Statuses.disconnecting);
-=======
-    expect(appMed.state).toBe('disconnecting');
->>>>>>> fca30aaf
     let pendingRequests = appMed.cloneRequests();
     expect(pendingRequests.length).toBe(2);
 
     // First unsub repsonse
     const unsub1 = { jsonrpc:'2.0', id: pendingRequests[0].smoldotID, result: true };
     expect(appMed.processSmoldotMessage(unsub1)).toBe(true);
-<<<<<<< HEAD
     expect(appMed.state).toBe(Statuses.disconnecting);
-=======
-    expect(appMed.state).toBe('disconnecting');
->>>>>>> fca30aaf
     pendingRequests = appMed.cloneRequests();
     expect(pendingRequests.length).toBe(1);
 
     // Second unsub repsonse
     const unsub2 = { jsonrpc:'2.0', id: pendingRequests[0].smoldotID, result: true };
     expect(appMed.processSmoldotMessage(unsub2)).toBe(true);
-<<<<<<< HEAD
     expect(appMed.state).toBe(Statuses.disconnected);
-=======
-    expect(appMed.state).toBe('disconnected');
->>>>>>> fca30aaf
     pendingRequests = appMed.cloneRequests();
     expect(pendingRequests.length).toBe(0);
   });
