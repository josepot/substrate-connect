--- conflicted
+++ resolved
@@ -15,25 +15,15 @@
     "typecheck": "tsc --noEmit",
     "typecheck:watch": "tsc --noEmit --watch",
     "copy-assets": "cp -R src/assets dist/",
-<<<<<<< HEAD
-    "build": "yarn clean && yarn copy-assets && parcel build index.html --detailed-report",
-    "dev": "yarn clean && yarn copy-assets && parcel index.html --https",
+    "build": "yarn clean && yarn copy-assets && yarn typecheck && parcel build index.html --detailed-report",
+    "dev": "yarn clean && yarn copy-assets && concurrently \"yarn typecheck:watch\" \"parcel index.html --https\"",
     "deploy:gh-pages": "./scripts/deploy-to-gh-pages.sh",
     "deploy:ipfs": "yarn build && ./scripts/deploy-to-ipfs.js",
     "deploy": "yarn deploy:gh-pages && yarn deploy:ipfs"
   },
   "devDependencies": {
-    "@parcel/config-default": "^2.0.0-alpha.3",
-    "@parcel/transformer-typescript-tsc": "^2.0.0-alpha.3",
-    "@parcel/validator-typescript": "^2.0.0-alpha.3",
     "@pinata/sdk": "^1.1.11",
-=======
-    "build": "yarn clean && yarn copy-assets && yarn typecheck && parcel build index.html --detailed-report",
-    "dev": "yarn clean && yarn copy-assets && concurrently \"yarn typecheck:watch\" \"parcel index.html --https\""
-  },
-  "devDependencies": {
     "concurrently": "^5.3.0",
->>>>>>> c977964a
     "parcel-bundler": "^1.12.4",
     "typescript": "^4.1.3"
   },
