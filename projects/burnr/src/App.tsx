--- conflicted
+++ resolved
@@ -34,20 +34,12 @@
 	const [endpoint, useEndpoint] = useLocalStorage('endpoint');
 	if (!endpoint) useEndpoint('Polkadot-WsProvider');
 	const [localStorageAccount, setLocalStorageAccount] = useLocalStorage(endpoint.split('-')[0]?.toLowerCase());
-<<<<<<< HEAD
-=======
-	
->>>>>>> 4ce7fd17
 	useEffect((): void => {
 		if (!localStorageAccount) {
 			const userTmp = createLocalStorageAccount();
 			setLocalStorageAccount(JSON.stringify(userTmp));
 		}
 	}, [localStorageAccount]);
-<<<<<<< HEAD
-
-=======
->>>>>>> 4ce7fd17
 	const classes = useStyles();
 
 	return (
