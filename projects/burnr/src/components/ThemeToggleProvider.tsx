import React, { useState } from 'react';
import { ThemeProvider, createMuiTheme, CssBaseline, makeStyles } from '@material-ui/core';
import { SubstrateLight, SubstrateDark } from '../themes';
<<<<<<< HEAD
import { useLocalStorage } from '../hooks';
import { ThemeHeader, LogoSubstrate, ThemeButton } from '.';

const ThemeToggleProvider: React.FunctionComponent = ({ children }) => {
	const [localTheme, setLocalTheme] = useLocalStorage('theme');
	const [theme, setTheme] = useState(localTheme === 'false' ? false : true);

	const selectTheme = (selected) => {
		setLocalTheme(selected);
		setTheme(selected);
	}

	const appliedTheme = createMuiTheme(theme	? SubstrateLight: SubstrateDark);
=======
import { LogoSubstrate, ThemeButton } from '.';

const useStyles = makeStyles(theme => ({
	root: {
		position: 'fixed',
		display: 'flex',
		alignItems: 'center',
		justifyContent: 'space-between',
		width: '100vw',
		maxWidth: '1330px',
		padding: theme.spacing(2),
		paddingRight: theme.spacing(1),

		[theme.breakpoints.down('sm')]: {
			paddingTop: theme.spacing(1),
		},
	},
}));

// @TODO rewrite in a React way?

const ThemeToggleProvider: React.FunctionComponent = ({ children }) => {
	const classes = useStyles();
	const [theme, setTheme] = useState(true);
	const appliedTheme = createMuiTheme(theme ? SubstrateLight : SubstrateDark);
>>>>>>> 9ab5c0ab

	return (
		<ThemeProvider theme={appliedTheme}>
			<CssBaseline />
			<div className={classes.root}>
				<LogoSubstrate theme={theme} />
<<<<<<< HEAD
				<ThemeButton theme={theme} onClick={() => selectTheme(!theme)} />
			</ThemeHeader>
=======
				<ThemeButton theme={theme} onClick={() => setTheme(!theme)} />
			</div>
>>>>>>> 9ab5c0ab
			{children}
		</ThemeProvider>
	);
};

export default ThemeToggleProvider;<|MERGE_RESOLUTION|>--- conflicted
+++ resolved
@@ -1,21 +1,8 @@
 import React, { useState } from 'react';
 import { ThemeProvider, createMuiTheme, CssBaseline, makeStyles } from '@material-ui/core';
 import { SubstrateLight, SubstrateDark } from '../themes';
-<<<<<<< HEAD
 import { useLocalStorage } from '../hooks';
-import { ThemeHeader, LogoSubstrate, ThemeButton } from '.';
 
-const ThemeToggleProvider: React.FunctionComponent = ({ children }) => {
-	const [localTheme, setLocalTheme] = useLocalStorage('theme');
-	const [theme, setTheme] = useState(localTheme === 'false' ? false : true);
-
-	const selectTheme = (selected) => {
-		setLocalTheme(selected);
-		setTheme(selected);
-	}
-
-	const appliedTheme = createMuiTheme(theme	? SubstrateLight: SubstrateDark);
-=======
 import { LogoSubstrate, ThemeButton } from '.';
 
 const useStyles = makeStyles(theme => ({
@@ -39,22 +26,22 @@
 
 const ThemeToggleProvider: React.FunctionComponent = ({ children }) => {
 	const classes = useStyles();
-	const [theme, setTheme] = useState(true);
+	const [localTheme, setLocalTheme] = useLocalStorage('theme');
+	const [theme, setTheme] = useState(localTheme === 'false' ? false : true);
 	const appliedTheme = createMuiTheme(theme ? SubstrateLight : SubstrateDark);
->>>>>>> 9ab5c0ab
+
+	const selectTheme = (selected) => {
+		setLocalTheme(selected);
+		setTheme(selected);
+	}
 
 	return (
 		<ThemeProvider theme={appliedTheme}>
 			<CssBaseline />
 			<div className={classes.root}>
 				<LogoSubstrate theme={theme} />
-<<<<<<< HEAD
 				<ThemeButton theme={theme} onClick={() => selectTheme(!theme)} />
-			</ThemeHeader>
-=======
-				<ThemeButton theme={theme} onClick={() => setTheme(!theme)} />
 			</div>
->>>>>>> 9ab5c0ab
 			{children}
 		</ThemeProvider>
 	);
