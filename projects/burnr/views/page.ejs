--- conflicted
+++ resolved
@@ -1,15 +1,6 @@
 <!DOCTYPE html>
 <html lang="en">
 
-<<<<<<< HEAD
-<head>
-  <meta charset="utf-8" />
-  <title>Burnr</title>
-  <link href="https://fonts.googleapis.com/css2?family=Inter:wght@400;500&display=swap" rel="stylesheet">
-  <link href="https://fonts.googleapis.com/css2?family=Cousine&display=swap" rel="stylesheet">
-  <meta name="viewport" content="width=device-width, initial-scale=1" />
-</head>
-=======
   <head>
     <meta charset="utf-8"/>
     <title>Burnr</title>
@@ -17,10 +8,10 @@
     <link rel="icon" type="image/png" sizes="16x16" href="favicons/favicon-16x16.png">
     <link rel="apple-touch-icon" sizes="180x180" href="favicons/apple-touch-icon.png">
     <link rel="shortcut icon" href="favicon.ico">
-    <link rel="stylesheet" href="https://fonts.googleapis.com/css?family=Roboto:300,400,500"/>
+    <link href="https://fonts.googleapis.com/css2?family=Inter:wght@400;500&display=swap" rel="stylesheet">
+    <link href="https://fonts.googleapis.com/css2?family=Cousine&display=swap" rel="stylesheet">
     <meta name="viewport" content="width=device-width, initial-scale=1"/>
   </head>
->>>>>>> 4ea60084
 
   <body>
     <div class="container">
